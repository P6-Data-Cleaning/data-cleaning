import time
from cleaning import cleaning
from ShipNotMovingFiltre import filter_moving_ships
from removeOutliers import remove_outliers
from cargoFilter import cargo_filter
from missingTime import missing_time
from trajectoryReducer import trajectory_reducer
<<<<<<< HEAD
from polyIntersect import poly_intersect
=======
from clusterDetection import detect_unusual_behavior
>>>>>>> e86cd7a7
import dask.dataframe as dd
import logging
import pandas as pd
import os

def setup_dask():
    # Setup Dask cluster (adjust for your hardware)
    from distributed import Client, LocalCluster
<<<<<<< HEAD
    cluster = LocalCluster(n_workers=28, threads_per_worker=4, memory_limit="400GB")
=======
    cluster = LocalCluster(n_workers=29, threads_per_worker=4, memory_limit="300GB")
>>>>>>> e86cd7a7
    return Client(cluster)

DTYPES = {
        '# Timestamp': 'object',
        'MMSI': 'int64',
        'Latitude': 'float64',
        'Longitude': 'float64',
        'COG': 'float64',
        'SOG': 'float64',
        'Heading': 'float64',
        'ROT': 'float64',
        'Navigational status': 'object',
        'IMO': 'object',
        'Callsign': 'object',
        'Name': 'object',
        'Ship type': 'object',
        'Cargo type': 'object',
        'Width': 'float64',
        'Length': 'float64',
        'Type of position fixing device': 'object',
        'Draught': 'float64',
        'Destination': 'object',
        'ETA': 'object',
        'Data source type': 'object',
        'A': 'float64',
        'B': 'float64',
        'C': 'float64',
        'D': 'float64',
        'Type of mobile': 'object'
    }

META = {
        '# Timestamp': 'datetime64[ns]',
        'Type of mobile': 'object',
        'MMSI': 'int64',
        'Latitude': 'float64',
        'Longitude': 'float64',
        'Navigational status': 'object',
        'ROT': 'float64',
        'SOG': 'float64',
        'COG': 'float64',
        'Ship type': 'object',
        'Draught': 'float64',
        'Destination': 'object',
        'ETA': 'object',
        'Heading': 'float64',
    }

def main():
    logging.getLogger("distributed.shuffle._scheduler_plugin").setLevel(logging.ERROR)
    logging.getLogger("distributed.sizeof").setLevel(logging.ERROR)

    start_time = time.time()
    start_time1 = start_time

    client = setup_dask()
    print(f"Setup execution time: {time.time() - start_time} seconds")
    start_time = time.time()
    
    # Make sure the output directory exists
    os.makedirs('outputs', exist_ok=True)
    
    csv_files = []
    for root, _, files in os.walk('Data/Input'):
        for file in files:
            if file.endswith('.csv'):
                csv_files.append(os.path.join(root, file))
    print(f"Found {len(csv_files)} CSV files to process")

    # Create a list to store all dataframes
    dataframes = []

    # Process each file in parallel
    for file_path in csv_files:
        print(f"Processing {file_path}")
        # Read the file - ensure index is properly handled
        df = dd.read_csv(file_path, dtype=DTYPES)
        # Reset index to avoid any index-related issues
        df = df.reset_index(drop=True)
        
        # Apply processing pipeline (return Dask dataframes without computing)
        try:
            df = cleaning(df)
            df = filter_moving_ships(df)
            df = missing_time(df)
            df = remove_outliers(df, META)
            df = cargo_filter(df)
            # Add to list
            dataframes.append(df)
        except Exception as e:
            print(f"Error processing {file_path}: {str(e)}")
            continue
    
    if not dataframes:
        print("No dataframes to process after filtering!")
        client.close()
        return
    
    print(f"Pipeline setup time: {time.time() - start_time} seconds")
    start_time = time.time()

    # Compute all dataframes in parallel
    print("Computing all dataframes in parallel...")
    try:
        # Compute each dataframe individually to better isolate errors
        computed_dfs = []
        for i, df in enumerate(dataframes):
            print(f"Computing dataframe {i+1}/{len(dataframes)}")
            # Reset index again to ensure clean computation
            df = df.reset_index(drop=True)
            
            result = df.compute()
            computed_dfs.append(result)
        
        print(f"Parallel computation time: {time.time() - start_time} seconds")
        start_time = time.time()

        # Merge all dataframes, being explicit about handling indices
        print("Merging dataframes...")
        final_df = pd.concat(computed_dfs, ignore_index=True)
        print(f"Merge time: {time.time() - start_time} seconds")
        start_time = time.time()

        start_rows = len(final_df)
        final_df = trajectory_reducer(final_df)
        print(f"Reduced to {len(final_df)} rows from {start_rows}")
        print(f"Trajectory reduction time: {time.time() - start_time} seconds")
        start_time = time.time()
<<<<<<< HEAD
        
        final_df = poly_intersect(final_df)
        
        # Save to CSV
        print("Saving to CSV...")
        final_df.to_csv('outputs/csv/cleaned_data_without_reduced.csv', index=False)
=======
        final_df = detect_unusual_behavior(final_df, client=client)
        print("Saving to database...")

         # Save to CSV
        print("Saving to CSV...")
        final_df.to_csv('outputs/csv/cleaned_data_reduced_1.csv', index=False)
>>>>>>> e86cd7a7
        
        print(f"Write to CSV execution time: {time.time() - start_time} seconds")
        print(f"Total execution time: {time.time() - start_time1} seconds")
        
    except Exception as e:
        print(f"Error during computation: {str(e)}")
        import traceback
        traceback.print_exc()
        client.close()
        raise
    finally:
        # Always close the client
        client.close()


if __name__ == '__main__':
    main()<|MERGE_RESOLUTION|>--- conflicted
+++ resolved
@@ -1,185 +1,173 @@
-import time
-from cleaning import cleaning
-from ShipNotMovingFiltre import filter_moving_ships
-from removeOutliers import remove_outliers
-from cargoFilter import cargo_filter
-from missingTime import missing_time
-from trajectoryReducer import trajectory_reducer
-<<<<<<< HEAD
-from polyIntersect import poly_intersect
-=======
-from clusterDetection import detect_unusual_behavior
->>>>>>> e86cd7a7
-import dask.dataframe as dd
-import logging
-import pandas as pd
-import os
-
-def setup_dask():
-    # Setup Dask cluster (adjust for your hardware)
-    from distributed import Client, LocalCluster
-<<<<<<< HEAD
-    cluster = LocalCluster(n_workers=28, threads_per_worker=4, memory_limit="400GB")
-=======
-    cluster = LocalCluster(n_workers=29, threads_per_worker=4, memory_limit="300GB")
->>>>>>> e86cd7a7
-    return Client(cluster)
-
-DTYPES = {
-        '# Timestamp': 'object',
-        'MMSI': 'int64',
-        'Latitude': 'float64',
-        'Longitude': 'float64',
-        'COG': 'float64',
-        'SOG': 'float64',
-        'Heading': 'float64',
-        'ROT': 'float64',
-        'Navigational status': 'object',
-        'IMO': 'object',
-        'Callsign': 'object',
-        'Name': 'object',
-        'Ship type': 'object',
-        'Cargo type': 'object',
-        'Width': 'float64',
-        'Length': 'float64',
-        'Type of position fixing device': 'object',
-        'Draught': 'float64',
-        'Destination': 'object',
-        'ETA': 'object',
-        'Data source type': 'object',
-        'A': 'float64',
-        'B': 'float64',
-        'C': 'float64',
-        'D': 'float64',
-        'Type of mobile': 'object'
-    }
-
-META = {
-        '# Timestamp': 'datetime64[ns]',
-        'Type of mobile': 'object',
-        'MMSI': 'int64',
-        'Latitude': 'float64',
-        'Longitude': 'float64',
-        'Navigational status': 'object',
-        'ROT': 'float64',
-        'SOG': 'float64',
-        'COG': 'float64',
-        'Ship type': 'object',
-        'Draught': 'float64',
-        'Destination': 'object',
-        'ETA': 'object',
-        'Heading': 'float64',
-    }
-
-def main():
-    logging.getLogger("distributed.shuffle._scheduler_plugin").setLevel(logging.ERROR)
-    logging.getLogger("distributed.sizeof").setLevel(logging.ERROR)
-
-    start_time = time.time()
-    start_time1 = start_time
-
-    client = setup_dask()
-    print(f"Setup execution time: {time.time() - start_time} seconds")
-    start_time = time.time()
-    
-    # Make sure the output directory exists
-    os.makedirs('outputs', exist_ok=True)
-    
-    csv_files = []
-    for root, _, files in os.walk('Data/Input'):
-        for file in files:
-            if file.endswith('.csv'):
-                csv_files.append(os.path.join(root, file))
-    print(f"Found {len(csv_files)} CSV files to process")
-
-    # Create a list to store all dataframes
-    dataframes = []
-
-    # Process each file in parallel
-    for file_path in csv_files:
-        print(f"Processing {file_path}")
-        # Read the file - ensure index is properly handled
-        df = dd.read_csv(file_path, dtype=DTYPES)
-        # Reset index to avoid any index-related issues
-        df = df.reset_index(drop=True)
-        
-        # Apply processing pipeline (return Dask dataframes without computing)
-        try:
-            df = cleaning(df)
-            df = filter_moving_ships(df)
-            df = missing_time(df)
-            df = remove_outliers(df, META)
-            df = cargo_filter(df)
-            # Add to list
-            dataframes.append(df)
-        except Exception as e:
-            print(f"Error processing {file_path}: {str(e)}")
-            continue
-    
-    if not dataframes:
-        print("No dataframes to process after filtering!")
-        client.close()
-        return
-    
-    print(f"Pipeline setup time: {time.time() - start_time} seconds")
-    start_time = time.time()
-
-    # Compute all dataframes in parallel
-    print("Computing all dataframes in parallel...")
-    try:
-        # Compute each dataframe individually to better isolate errors
-        computed_dfs = []
-        for i, df in enumerate(dataframes):
-            print(f"Computing dataframe {i+1}/{len(dataframes)}")
-            # Reset index again to ensure clean computation
-            df = df.reset_index(drop=True)
-            
-            result = df.compute()
-            computed_dfs.append(result)
-        
-        print(f"Parallel computation time: {time.time() - start_time} seconds")
-        start_time = time.time()
-
-        # Merge all dataframes, being explicit about handling indices
-        print("Merging dataframes...")
-        final_df = pd.concat(computed_dfs, ignore_index=True)
-        print(f"Merge time: {time.time() - start_time} seconds")
-        start_time = time.time()
-
-        start_rows = len(final_df)
-        final_df = trajectory_reducer(final_df)
-        print(f"Reduced to {len(final_df)} rows from {start_rows}")
-        print(f"Trajectory reduction time: {time.time() - start_time} seconds")
-        start_time = time.time()
-<<<<<<< HEAD
-        
-        final_df = poly_intersect(final_df)
-        
-        # Save to CSV
-        print("Saving to CSV...")
-        final_df.to_csv('outputs/csv/cleaned_data_without_reduced.csv', index=False)
-=======
-        final_df = detect_unusual_behavior(final_df, client=client)
-        print("Saving to database...")
-
-         # Save to CSV
-        print("Saving to CSV...")
-        final_df.to_csv('outputs/csv/cleaned_data_reduced_1.csv', index=False)
->>>>>>> e86cd7a7
-        
-        print(f"Write to CSV execution time: {time.time() - start_time} seconds")
-        print(f"Total execution time: {time.time() - start_time1} seconds")
-        
-    except Exception as e:
-        print(f"Error during computation: {str(e)}")
-        import traceback
-        traceback.print_exc()
-        client.close()
-        raise
-    finally:
-        # Always close the client
-        client.close()
-
-
-if __name__ == '__main__':
+import time
+from cleaning import cleaning
+from ShipNotMovingFiltre import filter_moving_ships
+from removeOutliers import remove_outliers
+from cargoFilter import cargo_filter
+from missingTime import missing_time
+from trajectoryReducer import trajectory_reducer
+from clusterDetection import detect_unusual_behavior
+from polyIntersect import poly_intersect
+import dask.dataframe as dd
+import logging
+import pandas as pd
+import os
+
+def setup_dask():
+    # Setup Dask cluster (adjust for your hardware)
+    from distributed import Client, LocalCluster
+    cluster = LocalCluster(n_workers=28, threads_per_worker=4, memory_limit="400GB")
+    return Client(cluster)
+
+DTYPES = {
+        '# Timestamp': 'object',
+        'MMSI': 'int64',
+        'Latitude': 'float64',
+        'Longitude': 'float64',
+        'COG': 'float64',
+        'SOG': 'float64',
+        'Heading': 'float64',
+        'ROT': 'float64',
+        'Navigational status': 'object',
+        'IMO': 'object',
+        'Callsign': 'object',
+        'Name': 'object',
+        'Ship type': 'object',
+        'Cargo type': 'object',
+        'Width': 'float64',
+        'Length': 'float64',
+        'Type of position fixing device': 'object',
+        'Draught': 'float64',
+        'Destination': 'object',
+        'ETA': 'object',
+        'Data source type': 'object',
+        'A': 'float64',
+        'B': 'float64',
+        'C': 'float64',
+        'D': 'float64',
+        'Type of mobile': 'object'
+    }
+
+META = {
+        '# Timestamp': 'datetime64[ns]',
+        'Type of mobile': 'object',
+        'MMSI': 'int64',
+        'Latitude': 'float64',
+        'Longitude': 'float64',
+        'Navigational status': 'object',
+        'ROT': 'float64',
+        'SOG': 'float64',
+        'COG': 'float64',
+        'Ship type': 'object',
+        'Draught': 'float64',
+        'Destination': 'object',
+        'ETA': 'object',
+        'Heading': 'float64',
+    }
+
+def main():
+    logging.getLogger("distributed.shuffle._scheduler_plugin").setLevel(logging.ERROR)
+    logging.getLogger("distributed.sizeof").setLevel(logging.ERROR)
+
+    start_time = time.time()
+    start_time1 = start_time
+
+    client = setup_dask()
+    print(f"Setup execution time: {time.time() - start_time} seconds")
+    start_time = time.time()
+    
+    # Make sure the output directory exists
+    os.makedirs('outputs', exist_ok=True)
+    
+    csv_files = []
+    for root, _, files in os.walk('Data/Input'):
+        for file in files:
+            if file.endswith('.csv'):
+                csv_files.append(os.path.join(root, file))
+    print(f"Found {len(csv_files)} CSV files to process")
+
+    # Create a list to store all dataframes
+    dataframes = []
+
+    # Process each file in parallel
+    for file_path in csv_files:
+        print(f"Processing {file_path}")
+        # Read the file - ensure index is properly handled
+        df = dd.read_csv(file_path, dtype=DTYPES)
+        # Reset index to avoid any index-related issues
+        df = df.reset_index(drop=True)
+        
+        # Apply processing pipeline (return Dask dataframes without computing)
+        try:
+            df = cleaning(df)
+            df = filter_moving_ships(df)
+            df = missing_time(df)
+            df = remove_outliers(df, META)
+            df = cargo_filter(df)
+            # Add to list
+            dataframes.append(df)
+        except Exception as e:
+            print(f"Error processing {file_path}: {str(e)}")
+            continue
+    
+    if not dataframes:
+        print("No dataframes to process after filtering!")
+        client.close()
+        return
+    
+    print(f"Pipeline setup time: {time.time() - start_time} seconds")
+    start_time = time.time()
+
+    # Compute all dataframes in parallel
+    print("Computing all dataframes in parallel...")
+    try:
+        # Compute each dataframe individually to better isolate errors
+        computed_dfs = []
+        for i, df in enumerate(dataframes):
+            print(f"Computing dataframe {i+1}/{len(dataframes)}")
+            # Reset index again to ensure clean computation
+            df = df.reset_index(drop=True)
+            
+            result = df.compute()
+            computed_dfs.append(result)
+        
+        print(f"Parallel computation time: {time.time() - start_time} seconds")
+        start_time = time.time()
+
+        # Merge all dataframes, being explicit about handling indices
+        print("Merging dataframes...")
+        final_df = pd.concat(computed_dfs, ignore_index=True)
+        print(f"Merge time: {time.time() - start_time} seconds")
+        start_time = time.time()
+
+        start_rows = len(final_df)
+        final_df = trajectory_reducer(final_df)
+        print(f"Reduced to {len(final_df)} rows from {start_rows}")
+        print(f"Trajectory reduction time: {time.time() - start_time} seconds")
+        start_time = time.time()
+        
+        final_df = poly_intersect(final_df)
+        print(f"Poly intersection time: {time.time() - start_time} seconds")
+        start_time = time.time()
+        final_df = detect_unusual_behavior(final_df, client=client)
+        print(f"Unusual behavior detection time: {time.time() - start_time} seconds")
+
+         # Save to CSV
+        print("Saving to CSV...")
+        final_df.to_csv('outputs/csv/cleaned_data.csv', index=False)
+        
+        print(f"Write to CSV execution time: {time.time() - start_time} seconds")
+        print(f"Total execution time: {time.time() - start_time1} seconds")
+        
+    except Exception as e:
+        print(f"Error during computation: {str(e)}")
+        import traceback
+        traceback.print_exc()
+        client.close()
+        raise
+    finally:
+        # Always close the client
+        client.close()
+
+
+if __name__ == '__main__':
     main()