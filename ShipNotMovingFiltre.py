from removeOutliers import vectorized_haversine
import dask.dataframe as dd
import pandas as pd
import time

def compute_distance(df):
    df = df.sort_values(by=['MMSI', '# Timestamp'])

    df['_prev_lat'] = df['Latitude'].shift(1)
    df['_prev_lon'] = df['Longitude'].shift(1)

<<<<<<< HEAD
    return df['_distance'].sum()


def measure_performance(func):
    def wrapper(*args, **kwargs):
        start_time = time.time()
        result = func(*args, **kwargs)
        print(f"{func.__name__} execution time: {time.time() - start_time:.2f} seconds")
        return result
    return wrapper

@measure_performance
def filter_moving_ships(cleaned_data, min_distance_threshold=5): # Threshold is 2 km
=======
    df['_distance'] = vectorized_haversine(df['_prev_lat'], df['_prev_lon'], df['Latitude'], df['Longitude'])
>>>>>>> f1536ccc

    # Return DataFrame instead of Series for better Dask compatibility
    return pd.DataFrame({
        'MMSI': [df['MMSI'].iloc[0]],  
        'total_distance': [df['_distance'].sum()],
        'is_passenger': [bool((df['Ship type'] == 'Passenger').any())]
    })


def filter_moving_ships(cleaned_data, default_threshold=100, passenger_threshold=5):
    # Define metadata for DataFrame result
    meta = pd.DataFrame({
        'MMSI': [0],
        'total_distance': [0.0],
        'is_passenger': [False]
    })
    
    cleaned_data = cleaned_data[(cleaned_data["SOG"] > 0) & 
                                (cleaned_data["Longitude"] != 0) & 
                                (cleaned_data["Latitude"] != 0)]
    
    cleaned_data = cleaned_data.sort_values(by=["MMSI", "# Timestamp"])

    # Group by MMSI and compute distance + check if it's a passenger ship
    ship_stats = cleaned_data.groupby("MMSI").apply(
        compute_distance,
        meta=meta
    ).reset_index(drop=True)  # Drop=True to avoid multi-level index issues
    
    # Create threshold column with a simpler approach
    def add_threshold(df):
        df = df.copy()
        df['threshold'] = df['is_passenger'].map(lambda x: passenger_threshold if x else default_threshold)
        return df
    
    ship_stats = ship_stats.map_partitions(add_threshold)
 
    # Filter to valid ships
    valid_ships_df = ship_stats[ship_stats["total_distance"] > ship_stats["threshold"]][["MMSI"]]

    # Merge back to keep only valid ships
    filtered_data = dd.merge(cleaned_data, valid_ships_df, on="MMSI", how="inner")
    

    return filtered_data<|MERGE_RESOLUTION|>--- conflicted
+++ resolved
@@ -9,8 +9,15 @@
     df['_prev_lat'] = df['Latitude'].shift(1)
     df['_prev_lon'] = df['Longitude'].shift(1)
 
-<<<<<<< HEAD
-    return df['_distance'].sum()
+    df['_distance'] = vectorized_haversine(df['_prev_lat'], df['_prev_lon'], df['Latitude'], df['Longitude'])
+
+    # Return DataFrame instead of Series for better Dask compatibility
+    return pd.DataFrame({
+        'MMSI': [df['MMSI'].iloc[0]],  
+        'total_distance': [df['_distance'].sum()],
+        'is_passenger': [bool((df['Ship type'] == 'Passenger').any())]
+    })
+
 
 
 def measure_performance(func):
@@ -22,19 +29,6 @@
     return wrapper
 
 @measure_performance
-def filter_moving_ships(cleaned_data, min_distance_threshold=5): # Threshold is 2 km
-=======
-    df['_distance'] = vectorized_haversine(df['_prev_lat'], df['_prev_lon'], df['Latitude'], df['Longitude'])
->>>>>>> f1536ccc
-
-    # Return DataFrame instead of Series for better Dask compatibility
-    return pd.DataFrame({
-        'MMSI': [df['MMSI'].iloc[0]],  
-        'total_distance': [df['_distance'].sum()],
-        'is_passenger': [bool((df['Ship type'] == 'Passenger').any())]
-    })
-
-
 def filter_moving_ships(cleaned_data, default_threshold=100, passenger_threshold=5):
     # Define metadata for DataFrame result
     meta = pd.DataFrame({
